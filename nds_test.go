package nds_test

import (
	"context"
	"encoding/hex"
	"errors"
	"flag"
	"fmt"
	"math/rand"
	"os"
	"reflect"
	"strconv"
	"sync"
	"testing"
	"time"

	"cloud.google.com/go/datastore"
	"github.com/opencensus-integrations/redigo/redis"

	"github.com/qedus/nds/v2"
	"github.com/qedus/nds/v2/cachers/memory"
	credis "github.com/qedus/nds/v2/cachers/redis"
)

var (
	cachers = []cacherTestItem{
		cacherTestItem{ctx: context.Background(), cacher: memory.NewCacher()},
	}
	cachersGuard      sync.Mutex
	errNotDefined     = errors.New("undefined")
	appEnginePreHook  func()
	appEnginePostHook func()
)

type cacherTestItem struct {
	ctx    context.Context
	cacher nds.Cacher
}

// mockCacher will use the cacher configured and provide hooks for each call
type mockCacher struct {
	// override hooks for corresponding cacher function calls
	newContextHook     func(c context.Context) (context.Context, error)
	addMultiHook       func(c context.Context, items []*nds.Item) error
	compareAndSwapHook func(c context.Context, items []*nds.Item) error
	deleteMultiHook    func(c context.Context, keys []string) error
	getMultiHook       func(c context.Context, keys []string) (map[string]*nds.Item, error)
	setMultiHook       func(c context.Context, items []*nds.Item) error
	// Fallback in case corresponding hook is not defined
	cacher nds.Cacher
}

func (m *mockCacher) NewContext(c context.Context) (context.Context, error) {
	if m.newContextHook != nil {
		return m.newContextHook(c)
	}
	if m.cacher != nil {
		return m.cacher.NewContext(c)
	}
	return nil, errNotDefined
}

func (m *mockCacher) AddMulti(c context.Context, items []*nds.Item) error {
	if m.addMultiHook != nil {
		return m.addMultiHook(c, items)
	}
	if m.cacher != nil {
		return m.cacher.AddMulti(c, items)
	}
	return errNotDefined
}

func (m *mockCacher) CompareAndSwapMulti(c context.Context, items []*nds.Item) error {
	if m.compareAndSwapHook != nil {
		return m.compareAndSwapHook(c, items)
	}
	if m.cacher != nil {
		return m.cacher.CompareAndSwapMulti(c, items)
	}
	return errNotDefined
}

func (m *mockCacher) DeleteMulti(c context.Context, keys []string) error {
	if m.deleteMultiHook != nil {
		return m.deleteMultiHook(c, keys)
	}
	if m.cacher != nil {
		return m.cacher.DeleteMulti(c, keys)
	}
	return errNotDefined
}

func (m *mockCacher) GetMulti(c context.Context, keys []string) (map[string]*nds.Item, error) {
	if m.getMultiHook != nil {
		return m.getMultiHook(c, keys)
	}
	if m.cacher != nil {
		return m.cacher.GetMulti(c, keys)
	}
	return nil, errNotDefined
}

func (m *mockCacher) SetMulti(c context.Context, items []*nds.Item) error {
	if m.setMultiHook != nil {
		return m.setMultiHook(c, items)
	}
	if m.cacher != nil {
		return m.cacher.SetMulti(c, items)
	}
	return errNotDefined
}

func initRedis() {
	if testing.Short() {
		return
	}
	redisAddr := os.Getenv("REDIS_ADDR")
	if redisAddr == "" {
		redisAddr = "localhost:6379"
	}

	redisPool := &redis.Pool{
		Dial: func() (redis.Conn, error) {
			return redis.Dial("tcp", redisAddr, redis.DialReadTimeout(500*time.Millisecond))
		},
	}

	// Flush cache
	conn := redisPool.Get()
	if _, err := conn.Do("FLUSHDB"); err != nil {
		panic(err)
	}

	cacher, err := credis.NewCacher(context.Background(), redisPool)
	if err != nil {
		panic(err)
	}
	cachersGuard.Lock()
	defer cachersGuard.Unlock()
	cachers = append(cachers, cacherTestItem{ctx: context.Background(), cacher: cacher})
}

func TestMain(m *testing.M) {
	flag.Parse()
	if appEnginePreHook != nil {
		appEnginePreHook()
	}
	initRedis()
	retCode := m.Run()
	if appEnginePostHook != nil {
		appEnginePostHook()
	}
	os.Exit(retCode)
}

func NewClient(c context.Context, cacher nds.Cacher, t *testing.T) (*nds.Client, error) {
	dsclient, err := datastore.NewClient(c, "")
	if err != nil {
		return nil, err
	}
	config := &nds.Config{CacheBackend: cacher, DatastoreClient: dsclient}
	config.OnError = func(_ context.Context, err error) {
		t.Log(err)
	}
	return nds.NewClient(c, config), nil
}

func TestCachers(t *testing.T) {
	for _, item := range cachers {
		t.Run(fmt.Sprintf("cacher=%T", item.cacher), func(t *testing.T) {
			t.Run("TestPutGetDelete", PutGetDeleteTest(item.ctx, item.cacher))
			t.Run("TestInterfaces", InterfacesTest(item.ctx, item.cacher))
			t.Run("TestGetMultiNoSuchEntity", GetMultiNoSuchEntityTest(item.ctx, item.cacher))
			t.Run("TestGetMultiNoErrors", GetMultiNoErrorsTest(item.ctx, item.cacher))
			t.Run("TestGetMultiErrorMix", GetMultiErrorMixTest(item.ctx, item.cacher))
			t.Run("TestMultiCache", MultiCacheTest(item.ctx, item.cacher))
			t.Run("TestRunInTransaction", RunInTransactionTest(item.ctx, item.cacher))
		})
	}

}

func PutGetDeleteTest(c context.Context, cacher nds.Cacher) func(t *testing.T) {
	return func(t *testing.T) {
		type testEntity struct {
			IntVal int
		}

		// Check we set the cache, put datastore and delete cache.
		seq := make(chan string, 3)
		testCacher := &mockCacher{
			cacher: cacher,
			setMultiHook: func(c context.Context, items []*nds.Item) error {
				seq <- "cache.SetMulti"
				return cacher.SetMulti(c, items)
			},
			deleteMultiHook: func(c context.Context, keys []string) error {
				seq <- "cache.DeleteMulti"
				close(seq)
				return cacher.DeleteMulti(c, keys)
			},
		}
		nds.SetDatastorePutMultiHook(func() error {
			seq <- "datastore.PutMulti"
			return nil
		})

		nsdClient, err := NewClient(c, testCacher, t)
		if err != nil {
			t.Fatal(err)
		}

		incompleteKey := datastore.IncompleteKey("PutGetDeleteTest", nil)
		key, err := nsdClient.Put(c, incompleteKey, &testEntity{43})
		if err != nil {
			t.Fatal(err)
		}

		nds.SetDatastorePutMultiHook(nil)
		testCacher.setMultiHook = nil
		testCacher.deleteMultiHook = nil

		if s := <-seq; s != "cache.SetMulti" {
			t.Fatal("cache.SetMulti not", s)
		}
		if s := <-seq; s != "datastore.PutMulti" {
			t.Fatal("datastore.PutMulti not", s)
		}
		if s := <-seq; s != "cache.DeleteMulti" {
			t.Fatal("cache.DeleteMulti not", s)
		}
		// Check chan is closed.
		<-seq

		if key.Incomplete() {
			t.Fatal("Key is incomplete")
		}

		te := &testEntity{}
		if err := nsdClient.Get(c, key, te); err != nil {
			t.Fatal(err)
		}

		if te.IntVal != 43 {
			t.Fatal("te.Val != 43", te.IntVal)
		}

		// Get from cache.
		te = &testEntity{}
		if err := nsdClient.Get(c, key, te); err != nil {
			t.Fatal(err)
		}

		if te.IntVal != 43 {
			t.Fatal("te.Val != 43", te.IntVal)
		}

		// Change value.
		if _, err := nsdClient.Put(c, key, &testEntity{64}); err != nil {
			t.Fatal(err)
		}

		// Get from cache.
		te = &testEntity{}
		if err := nsdClient.Get(c, key, te); err != nil {
			t.Fatal(err)
		}

		if te.IntVal != 64 {
			t.Fatal("te.Val != 64", te.IntVal)
		}

		if err := nsdClient.Delete(c, key); err != nil {
			t.Fatal(err)
		}

		if err := nsdClient.Get(c, key, &testEntity{}); err != datastore.ErrNoSuchEntity {
			t.Fatal("expected datastore.ErrNoSuchEntity")
		}
	}
}

func InterfacesTest(c context.Context, cacher nds.Cacher) func(t *testing.T) {
	return func(t *testing.T) {
		ndsClient, err := NewClient(c, cacher, t)
		if err != nil {
			t.Fatal(err)
		}

		type testEntity struct {
			Val int
		}

		incompleteKey := datastore.IncompleteKey("InterfacesTest", nil)
		incompleteKeys := []*datastore.Key{incompleteKey}
		entities := []interface{}{&testEntity{43}}
		keys, err := ndsClient.PutMulti(c, incompleteKeys, entities)
		if err != nil {
			t.Fatal(err)
		}
		if len(keys) != 1 {
			t.Fatal("len(keys) != 1")
		}

		if keys[0].Incomplete() {
			t.Fatal("Key is incomplete")
		}

		entities = []interface{}{&testEntity{}}
		if err := ndsClient.GetMulti(c, keys, entities); err != nil {
			t.Fatal(err)
		}

		if entities[0].(*testEntity).Val != 43 {
			t.Fatal("te.Val != 43")
		}

		// Get from cache.
		entities = []interface{}{&testEntity{}}
		if err := ndsClient.GetMulti(c, keys, entities); err != nil {
			t.Fatal(err)
		}

		if entities[0].(*testEntity).Val != 43 {
			t.Fatal("te.Val != 43")
		}

		// Change value.
		entities = []interface{}{&testEntity{64}}
		if _, err := ndsClient.PutMulti(c, keys, entities); err != nil {
			t.Fatal(err)
		}

		// Get from nds with struct.
		entities = []interface{}{&testEntity{}}
		if err := ndsClient.GetMulti(c, keys, entities); err != nil {
			t.Fatal(err)
		}

		if entities[0].(*testEntity).Val != 64 {
			t.Fatal("te.Val != 64")
		}

		if err := ndsClient.DeleteMulti(c, keys); err != nil {
			t.Fatal(err)
		}

		entities = []interface{}{testEntity{}}
		err = ndsClient.GetMulti(c, keys, entities)
		if me, ok := err.(datastore.MultiError); ok {

			if len(me) != 1 {
				t.Fatal("expected 1 datastore.MultiError")
			}
			if me[0] != datastore.ErrNoSuchEntity {
				t.Fatal("expected datastore.ErrNoSuchEntity")
			}
		} else {
			t.Fatal("expected datastore.ErrNoSuchEntity", err)
		}
	}
}

func GetMultiNoSuchEntityTest(c context.Context, cacher nds.Cacher) func(t *testing.T) {
	return func(t *testing.T) {
		ndsClient, err := NewClient(c, cacher, t)
		if err != nil {
			t.Fatal(err)
		}

		type testEntity struct {
			Val int
		}

		// Test no such entity.
		for _, count := range []int{999, 1000, 1001} {

			keys := []*datastore.Key{}
			entities := []*testEntity{}
			for i := 0; i < count; i++ {
				keys = append(keys,
					datastore.NameKey("GetMultiNoSuchEntityTest", strconv.Itoa(i), nil))
				entities = append(entities, &testEntity{})
			}

			err := ndsClient.GetMulti(c, keys, entities)
			if me, ok := err.(datastore.MultiError); ok {
				if len(me) != count {
					t.Fatal("multi error length incorrect")
				}
				for _, e := range me {
					if e != datastore.ErrNoSuchEntity {
						t.Fatal("expecting datastore.ErrNoSuchEntity but got", e)
					}
				}
			}
		}
	}
}

func GetMultiNoErrorsTest(c context.Context, cacher nds.Cacher) func(t *testing.T) {
	return func(t *testing.T) {
		ndsClient, err := NewClient(c, cacher, t)
		if err != nil {
			t.Fatal(err)
		}

		type testEntity struct {
			Val int
		}

		for _, count := range []int{999, 1000, 1001} {

			// Create entities.
			keys := []*datastore.Key{}
			entities := []*testEntity{}
			for i := 0; i < count; i++ {
				key := datastore.NameKey("GetMultiNoErrorsTest", strconv.Itoa(i), nil)
				keys = append(keys, key)
				entities = append(entities, &testEntity{i})
			}

			// Save entities.
			if _, err := ndsClient.PutMulti(c, keys, entities); err != nil {
				t.Fatal(err)
			}

			respEntities := []testEntity{}
			for range keys {
				respEntities = append(respEntities, testEntity{})
			}

			if err := ndsClient.GetMulti(c, keys, respEntities); err != nil {
				t.Fatal(err)
			}

			// Check respEntities are in order.
			for i, re := range respEntities {
				if re.Val != entities[i].Val {
					t.Fatalf("respEntities in wrong order, %d vs %d", re.Val,
						entities[i].Val)
				}
			}
		}
	}
}

func GetMultiErrorMixTest(c context.Context, cacher nds.Cacher) func(t *testing.T) {
	return func(t *testing.T) {
		ndsClient, err := NewClient(c, cacher, t)
		if err != nil {
			t.Fatal(err)
		}

		type testEntity struct {
			Val int
		}

		for _, count := range []int{999, 1000, 1001} {

			// Create entities.
			keys := []*datastore.Key{}
			entities := []testEntity{}
			for i := 0; i < count; i++ {
				key := datastore.NameKey("GetMultiErrorMixTest", strconv.Itoa(i), nil)
				keys = append(keys, key)
				entities = append(entities, testEntity{i})
			}

			// Save every other entity.
			putKeys := []*datastore.Key{}
			putEntities := []testEntity{}
			for i, key := range keys {
				if i%2 == 0 {
					putKeys = append(putKeys, key)
					putEntities = append(putEntities, entities[i])
				}
			}

			if _, err := ndsClient.PutMulti(c, putKeys, putEntities); err != nil {
				t.Fatal(err)
			}

			respEntities := make([]testEntity, len(keys))
			err := ndsClient.GetMulti(c, keys, respEntities)
			if err == nil {
				t.Fatal("should be errors")
			}

			if me, ok := err.(datastore.MultiError); !ok {
				t.Fatal("not datastore.MultiError")
			} else if len(me) != len(keys) {
				t.Fatal("incorrect length datastore.MultiError")
			}

			// Check respEntities are in order.
			for i, re := range respEntities {
				if i%2 == 0 {
					if re.Val != entities[i].Val {
						t.Fatalf("respEntities in wrong order, %d vs %d", re.Val,
							entities[i].Val)
					}
				} else if me, ok := err.(datastore.MultiError); ok {
					if me[i] != datastore.ErrNoSuchEntity {
						t.Fatalf("incorrect error %+v, index %d, of %d",
							me, i, count)
					}
				} else {
					t.Fatalf("incorrect error, index %d", i)
				}
			}
		}
	}
}

func MultiCacheTest(c context.Context, cacher nds.Cacher) func(t *testing.T) {
	return func(t *testing.T) {
		ndsClient, err := NewClient(c, cacher, t)
		if err != nil {
			t.Fatal(err)
		}

		type testEntity struct {
			Val int
		}
		const entityCount = 88

		// Create entities.
		keys := []*datastore.Key{}
		entities := []testEntity{}
		for i := 0; i < entityCount; i++ {
			key := datastore.NameKey("MultiCacheTest", strconv.Itoa(i), nil)
			keys = append(keys, key)
			entities = append(entities, testEntity{i})
		}

		// Save every other entity.
		putKeys := []*datastore.Key{}
		putEntities := []testEntity{}
		for i, key := range keys {
			if i%2 == 0 {
				putKeys = append(putKeys, key)
				putEntities = append(putEntities, entities[i])
			}
		}
		if keys, err := ndsClient.PutMulti(c, putKeys, putEntities); err != nil {
			t.Fatal(err)
		} else if len(keys) != len(putKeys) {
			t.Fatal("incorrect key len")
		}

		// Get from nds.
		respEntities := make([]testEntity, len(keys))
		err = ndsClient.GetMulti(c, keys, respEntities)
		if err == nil {
			t.Fatal("should be errors")
		}

		me, ok := err.(datastore.MultiError)
		if !ok {
			t.Fatalf("not an datastore.MultiError: %T, %s", err, err)
		}

		// Check respEntities are in order.
		for i, re := range respEntities {
			if i%2 == 0 {
				if re.Val != entities[i].Val {
					t.Fatalf("respEntities in wrong order, %d vs %d", re.Val,
						entities[i].Val)
				}
				if me[i] != nil {
					t.Fatalf("should be nil error: %s", me[i])
				}
			} else {
				if re.Val != 0 {
					t.Fatal("entity not zeroed")
				}
				if me[i] != datastore.ErrNoSuchEntity {
					t.Fatalf("incorrect error %+v, index %d, of %d",
						me, i, entityCount)
				}
			}
		}

		// Get from local cache.
		respEntities = make([]testEntity, len(keys))
		err = ndsClient.GetMulti(c, keys, respEntities)
		if err == nil {
			t.Fatal("should be errors")
		}

<<<<<<< HEAD
		me, ok = err.(datastore.MultiError)
		if !ok {
			t.Fatalf("not an datastore.MultiError: %s", err)
=======
	// Get from nds.
	respEntities := make([]testEntity, len(keys))
	err := nds.GetMulti(c, keys, respEntities)
	if err == nil {
		t.Fatal("should be errors")
	}

	me, ok := err.(appengine.MultiError)
	if !ok {
		t.Fatalf("not an appengine.MultiError: %s", err)
	}

	// Check respEntities are in order.
	for i, re := range respEntities {
		if i%2 == 0 {
			if re.Val != entities[i].Val {
				t.Fatalf("respEntities in wrong order, %d vs %d", re.Val,
					entities[i].Val)
			}
			if me[i] != nil {
				t.Fatalf("should be nil error: %s", me[i])
			}
		} else {
			if re.Val != 0 {
				t.Fatal("entity not zeroed")
			}
			if me[i] != datastore.ErrNoSuchEntity {
				t.Fatalf("incorrect error %+v, index %d, of %d",
					me, i, entityCount)
			}
>>>>>>> d3c905fc
		}

		// Check respEntities are in order.
		for i, re := range respEntities {
			if i%2 == 0 {
				if re.Val != entities[i].Val {
					t.Fatalf("respEntities in wrong order, %d vs %d", re.Val,
						entities[i].Val)
				}
				if me[i] != nil {
					t.Fatal("should be nil error")
				}
			} else {
				if re.Val != 0 {
					t.Fatal("entity not zeroed")
				}
				if me[i] != datastore.ErrNoSuchEntity {
					t.Fatalf("incorrect error %+v, index %d, of %d",
						me, i, entityCount)
				}
			}
		}

		// Get from cache.
		respEntities = make([]testEntity, len(keys))
		err = ndsClient.GetMulti(c, keys, respEntities)
		if err == nil {
			t.Fatal("should be errors")
		}

<<<<<<< HEAD
		me, ok = err.(datastore.MultiError)
		if !ok {
			t.Fatalf("not an datastore.MultiError: %T", me)
		}
=======
	me, ok = err.(appengine.MultiError)
	if !ok {
		t.Fatalf("not an appengine.MultiError: %s", me)
	}
>>>>>>> d3c905fc

		// Check respEntities are in order.
		for i, re := range respEntities {
			if i%2 == 0 {
				if re.Val != entities[i].Val {
					t.Fatalf("respEntities in wrong order, %d vs %d", re.Val,
						entities[i].Val)
				}
				if me[i] != nil {
					t.Fatal("should be nil error")
				}
			} else {
				if re.Val != 0 {
					t.Fatal("entity not zeroed")
				}
				if me[i] != datastore.ErrNoSuchEntity {
					t.Fatalf("incorrect error %+v, index %d, of %d",
						me, i, entityCount)
				}
			}
		}
	}
}

func RunInTransactionTest(c context.Context, cacher nds.Cacher) func(t *testing.T) {
	return func(t *testing.T) {
		ndsClient, err := NewClient(c, cacher, t)
		if err != nil {
			t.Fatal(err)
		}

		type testEntity struct {
			Val int
		}

		key := datastore.IDKey("RunInTransactionTest", 3, nil)
		keys := []*datastore.Key{key}
		entity := testEntity{42}
		entities := []testEntity{entity}

		if _, err = ndsClient.PutMulti(c, keys, entities); err != nil {
			t.Fatal(err)
		}
		var putKey *datastore.PendingKey
		commit, err := ndsClient.RunInTransaction(c, func(tx *nds.Transaction) error {
			entities := make([]testEntity, 1, 1)
			if err := tx.GetMulti(keys, entities); err != nil {
				t.Fatal(err)
			}
			entity := entities[0]

			if entity.Val != 42 {
				t.Fatalf("entity.Val != 42: %d", entity.Val)
			}

			entities[0].Val = 43

			putKeys, err := tx.PutMulti(keys, entities)
			if err != nil {
				t.Fatal(err)
			} else if len(putKeys) != 1 {
				t.Fatal("putKeys should be len 1")
			}
			putKey = putKeys[0]
			return nil

		})

		if err != nil {
			t.Fatal(err)
		}

		if !commit.Key(putKey).Equal(key) {
			t.Fatal("keys not equal")
		}

		entities = make([]testEntity, 1, 1)
		if err := ndsClient.GetMulti(c, keys, entities); err != nil {
			t.Fatal(err)
		}
		entity = entities[0]
		if entity.Val != 43 {
			t.Fatalf("entity.Val != 43: %d", entity.Val)
		}
	}
}

func TestMarshalUnmarshalPropertyList(t *testing.T) {
	timeVal := time.Now()
	timeProp := datastore.Property{Name: "Time",
		Value: timeVal, NoIndex: false}

	keyVal := datastore.NameKey("Entity", "stringID", nil)
	keyProp := datastore.Property{Name: "Key",
		Value: keyVal, NoIndex: false}

	geoPointVal := datastore.GeoPoint{Lat: 1, Lng: 2}
	geoPointProp := datastore.Property{Name: "GeoPoint",
		Value: geoPointVal, NoIndex: false}

	pl := datastore.PropertyList{
		timeProp,
		keyProp,
		geoPointProp,
	}
	data, err := nds.MarshalPropertyList(pl)
	if err != nil {
		t.Fatal(err)
	}

	testEntity := &struct {
		Time     time.Time
		Key      *datastore.Key
		GeoPoint datastore.GeoPoint
	}{}

	pl = datastore.PropertyList{}
	if err := nds.UnmarshalPropertyList(data, &pl); err != nil {
		t.Fatal(err)
	}
	if err := nds.SetValue(reflect.ValueOf(testEntity), pl, keyVal); err != nil {
		t.Fatal(err)
	}

	if !testEntity.Time.Equal(timeVal) {
		t.Fatal("timeVal not equal")
	}

	if !testEntity.Key.Equal(keyVal) {
		t.Fatal("keyVal not equal")
	}

	if !reflect.DeepEqual(testEntity.GeoPoint, geoPointVal) {
		t.Fatal("geoPointVal not equal")
	}
}

func TestMartialPropertyListError(t *testing.T) {

	type testEntity struct {
		IntVal int
	}

	pl := datastore.PropertyList{
		datastore.Property{Name: "Prop", Value: &testEntity{3}, NoIndex: false},
	}
	if _, err := nds.MarshalPropertyList(pl); err == nil {
		t.Fatal("expected error")
	}
}

func randHexString(length int) string {
	bytes := make([]byte, length)
	for i := range bytes {
		bytes[i] = byte(rand.Int())
	}
	return hex.EncodeToString(bytes)
}

func TestCreateCacheKey(t *testing.T) {
	// Check keys are hashed over nds.CacheMaxKeySize.
	maxKeySize := nds.CacheMaxKeySize
	key := datastore.NameKey("TestCreateCacheKey",
		randHexString(maxKeySize+10), nil)

<<<<<<< HEAD
	cacheKey := nds.CreateCacheKey(key)
	if len(cacheKey) > maxKeySize {
		t.Fatal("incorrect cache key size")
=======
	// Check keys are hashed over nds.MemcacheMaxKeySize.
	maxKeySize := nds.MemcacheMaxKeySize
	key := datastore.NewKey(c, "TestEntity",
		randHexString(maxKeySize+10), 0, nil)

	memcacheKey := nds.CreateMemcacheKey(key)
	if len(memcacheKey) > maxKeySize {
		t.Fatal("incorrect memcache key size")
	}
}

func TestMemcacheNamespace(t *testing.T) {

	c, closeFunc := NewContext(t)
	defer closeFunc()

	type testEntity struct {
		IntVal int
	}

	// Illegal namespace chars.
	nds.SetMemcacheNamespace("Â£Â£Â£")

	key := datastore.NewKey(c, "Entity", "", 1, nil)
	if err := nds.Get(c, key, &testEntity{}); err == nil {
		t.Fatal("expected namespace error")
>>>>>>> d3c905fc
	}
}<|MERGE_RESOLUTION|>--- conflicted
+++ resolved
@@ -589,42 +589,9 @@
 			t.Fatal("should be errors")
 		}
 
-<<<<<<< HEAD
 		me, ok = err.(datastore.MultiError)
 		if !ok {
 			t.Fatalf("not an datastore.MultiError: %s", err)
-=======
-	// Get from nds.
-	respEntities := make([]testEntity, len(keys))
-	err := nds.GetMulti(c, keys, respEntities)
-	if err == nil {
-		t.Fatal("should be errors")
-	}
-
-	me, ok := err.(appengine.MultiError)
-	if !ok {
-		t.Fatalf("not an appengine.MultiError: %s", err)
-	}
-
-	// Check respEntities are in order.
-	for i, re := range respEntities {
-		if i%2 == 0 {
-			if re.Val != entities[i].Val {
-				t.Fatalf("respEntities in wrong order, %d vs %d", re.Val,
-					entities[i].Val)
-			}
-			if me[i] != nil {
-				t.Fatalf("should be nil error: %s", me[i])
-			}
-		} else {
-			if re.Val != 0 {
-				t.Fatal("entity not zeroed")
-			}
-			if me[i] != datastore.ErrNoSuchEntity {
-				t.Fatalf("incorrect error %+v, index %d, of %d",
-					me, i, entityCount)
-			}
->>>>>>> d3c905fc
 		}
 
 		// Check respEntities are in order.
@@ -655,17 +622,10 @@
 			t.Fatal("should be errors")
 		}
 
-<<<<<<< HEAD
 		me, ok = err.(datastore.MultiError)
 		if !ok {
-			t.Fatalf("not an datastore.MultiError: %T", me)
-		}
-=======
-	me, ok = err.(appengine.MultiError)
-	if !ok {
-		t.Fatalf("not an appengine.MultiError: %s", me)
-	}
->>>>>>> d3c905fc
+			t.Fatalf("not a datastore.MultiError: %s", me)
+		}
 
 		// Check respEntities are in order.
 		for i, re := range respEntities {
@@ -831,37 +791,8 @@
 	key := datastore.NameKey("TestCreateCacheKey",
 		randHexString(maxKeySize+10), nil)
 
-<<<<<<< HEAD
 	cacheKey := nds.CreateCacheKey(key)
 	if len(cacheKey) > maxKeySize {
 		t.Fatal("incorrect cache key size")
-=======
-	// Check keys are hashed over nds.MemcacheMaxKeySize.
-	maxKeySize := nds.MemcacheMaxKeySize
-	key := datastore.NewKey(c, "TestEntity",
-		randHexString(maxKeySize+10), 0, nil)
-
-	memcacheKey := nds.CreateMemcacheKey(key)
-	if len(memcacheKey) > maxKeySize {
-		t.Fatal("incorrect memcache key size")
-	}
-}
-
-func TestMemcacheNamespace(t *testing.T) {
-
-	c, closeFunc := NewContext(t)
-	defer closeFunc()
-
-	type testEntity struct {
-		IntVal int
-	}
-
-	// Illegal namespace chars.
-	nds.SetMemcacheNamespace("Â£Â£Â£")
-
-	key := datastore.NewKey(c, "Entity", "", 1, nil)
-	if err := nds.Get(c, key, &testEntity{}); err == nil {
-		t.Fatal("expected namespace error")
->>>>>>> d3c905fc
 	}
 }