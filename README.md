# nds

[![Build Status](https://travis-ci.org/qedus/nds.svg?branch=master)](https://travis-ci.org/qedus/nds) [![Coverage Status](https://coveralls.io/repos/qedus/nds/badge.png)](https://coveralls.io/r/qedus/nds)

Package `github.com/qedus/nds` is a datastore API for the Google App Engine (GAE) [Go Runtime Environment](https://developers.google.com/appengine/docs/go/) that uses memcache to cache all datastore requests. This package guarantees strong cache consistency, meaning you will never get data from a stale cache.

Exposed parts of this API are the same as the official one distributed by Google ([`appengine/datastore`](https://developers.google.com/appengine/docs/go/datastore/reference)). However, underneath `github.com/qedus/nds` uses a caching stategy similar to the GAE [Python NDB API](https://developers.google.com/appengine/docs/python/ndb/). In fact the caching strategy used here even fixes one or two of the Python NDB [caching consistency bugs](http://goo.gl/3ByVlA).

<<<<<<< HEAD
You can find the API documentation at [http://godoc.org/github.com/qedus/nds](http://godoc.org/github.com/qedus/nds). This API only exposes `Get`, `Put`, `Delete`, their `*Multi` equivalents and `RunInTransaction` functions as they are the only ones needed to fully make use of caching. You can carry on using `appengine/datastore` for all other datastore operations.
=======
You can find the API documentation at [http://godoc.org/github.com/qedus/nds](http://godoc.org/github.com/qedus/nds).
>>>>>>> 19a6c382

One other benefit is that the standard `datastore.GetMulti` function only allows you to retrieve a maximum of 1000 entities at a time. The [`GetMulti`](http://godoc.org/github.com/qedus/nds#GetMulti) in this package allows you to get as many as you need (within timeout limits) by concurrently calling the datastore until your entity request is fulfilled.

## How To Use

You can use this package in *exactly* the same way you would use `appengine/datastore`. However, it is important not to mix usage of functions between `appengine/datastore` and `github.com/qedus/nds` within your app. You will be liable to get stale datastore entities as `github.com/qedus/nds` goes to great lengths to keep caches in sync with the datastore.

## Limitations
<<<<<<< HEAD
Currently `PropertyLoadSaver` is not supported.
=======
`PropertyLoadSaver` is currently not implemented.
>>>>>>> 19a6c382
<|MERGE_RESOLUTION|>--- conflicted
+++ resolved
@@ -6,11 +6,7 @@
 
 Exposed parts of this API are the same as the official one distributed by Google ([`appengine/datastore`](https://developers.google.com/appengine/docs/go/datastore/reference)). However, underneath `github.com/qedus/nds` uses a caching stategy similar to the GAE [Python NDB API](https://developers.google.com/appengine/docs/python/ndb/). In fact the caching strategy used here even fixes one or two of the Python NDB [caching consistency bugs](http://goo.gl/3ByVlA).
 
-<<<<<<< HEAD
-You can find the API documentation at [http://godoc.org/github.com/qedus/nds](http://godoc.org/github.com/qedus/nds). This API only exposes `Get`, `Put`, `Delete`, their `*Multi` equivalents and `RunInTransaction` functions as they are the only ones needed to fully make use of caching. You can carry on using `appengine/datastore` for all other datastore operations.
-=======
 You can find the API documentation at [http://godoc.org/github.com/qedus/nds](http://godoc.org/github.com/qedus/nds).
->>>>>>> 19a6c382
 
 One other benefit is that the standard `datastore.GetMulti` function only allows you to retrieve a maximum of 1000 entities at a time. The [`GetMulti`](http://godoc.org/github.com/qedus/nds#GetMulti) in this package allows you to get as many as you need (within timeout limits) by concurrently calling the datastore until your entity request is fulfilled.
 
@@ -19,8 +15,4 @@
 You can use this package in *exactly* the same way you would use `appengine/datastore`. However, it is important not to mix usage of functions between `appengine/datastore` and `github.com/qedus/nds` within your app. You will be liable to get stale datastore entities as `github.com/qedus/nds` goes to great lengths to keep caches in sync with the datastore.
 
 ## Limitations
-<<<<<<< HEAD
-Currently `PropertyLoadSaver` is not supported.
-=======
-`PropertyLoadSaver` is currently not implemented.
->>>>>>> 19a6c382
+`PropertyLoadSaver` is currently not implemented.