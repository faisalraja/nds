package nds_test

import (
<<<<<<< HEAD
	"reflect"
=======
>>>>>>> ae082e23
	"strconv"
	"testing"

	"github.com/qedus/nds"

	"appengine"
	"appengine/aetest"
	"appengine/datastore"
)

func TestPutGetDelete(t *testing.T) {
	c, err := aetest.NewContext(nil)
	if err != nil {
		t.Fatal(err)
	}
	defer c.Close()

	type testEntity struct {
		Val int
	}

	incompleteKey := datastore.NewIncompleteKey(c, "Entity", nil)
	key, err := nds.Put(c, incompleteKey, &testEntity{43})
	if err != nil {
		t.Fatal(err)
	}

	if key.Incomplete() {
		t.Fatal("Key is incomplete")
	}

	te := &testEntity{}
	if err := nds.Get(c, key, te); err != nil {
		t.Fatal(err)
	}

	if te.Val != 43 {
		t.Fatal("te.Val != 43", te.Val)
	}

	// Get from cache.
	te = &testEntity{}
	if err := nds.Get(c, key, te); err != nil {
		t.Fatal(err)
	}

	if te.Val != 43 {
		t.Fatal("te.Val != 43", te.Val)
	}

	// Change value.
	if _, err := nds.Put(c, key, &testEntity{64}); err != nil {
		t.Fatal(err)
	}

	// Get from cache.
	te = &testEntity{}
	if err := nds.Get(c, key, te); err != nil {
		t.Fatal(err)
	}

	if te.Val != 64 {
		t.Fatal("te.Val != 64", te.Val)
	}

	if err := nds.Delete(c, key); err != nil {
		t.Fatal(err)
	}

	if err := nds.Get(c, key, &testEntity{}); err != nds.ErrNoSuchEntity {
		t.Fatal("expected nds.ErrNoSuchEntity")
	}
}

func TestInterfaces(t *testing.T) {
	c, err := aetest.NewContext(nil)
	if err != nil {
		t.Fatal(err)
	}
	defer c.Close()

	type testEntity struct {
		Val int
	}

	incompleteKey := datastore.NewIncompleteKey(c, "Entity", nil)
	incompleteKeys := []*datastore.Key{incompleteKey}
	entities := []interface{}{&testEntity{43}}
	keys, err := nds.PutMulti(c, incompleteKeys, entities)
	if err != nil {
		t.Fatal(err)
	}
	if len(keys) != 1 {
		t.Fatal("len(keys) != 1")
	}

	if keys[0].Incomplete() {
		t.Fatal("Key is incomplete")
	}

	entities = []interface{}{&testEntity{}}
	if err := nds.GetMulti(c, keys, entities); err != nil {
		//if err := nds.GetMulti(c, keys, entities); err != nil {
		t.Fatal(err)
	}

	if entities[0].(*testEntity).Val != 43 {
		t.Fatal("te.Val != 43")
	}

	// Get from cache.
	entities = []interface{}{&testEntity{}}
	if err := nds.GetMulti(c, keys, entities); err != nil {
		t.Fatal(err)
	}

	if entities[0].(*testEntity).Val != 43 {
		t.Fatal("te.Val != 43")
	}

	// Change value.
	entities = []interface{}{&testEntity{64}}
	if _, err := nds.PutMulti(c, keys, entities); err != nil {
		t.Fatal(err)
	}

	// Get from nds with struct.
	entities = []interface{}{&testEntity{}}
	if err := nds.GetMulti(c, keys, entities); err != nil {
		t.Fatal(err)
	}

	if entities[0].(*testEntity).Val != 64 {
		t.Fatal("te.Val != 64")
	}

	if err := nds.DeleteMulti(c, keys); err != nil {
		t.Fatal(err)
	}

	entities = []interface{}{testEntity{}}
	err = nds.GetMulti(c, keys, entities)
	if me, ok := err.(appengine.MultiError); ok {

		if len(me) != 1 {
			t.Fatal("expected 1 appengine.MultiError")
		}
		if me[0] != nds.ErrNoSuchEntity {
			t.Fatal("expected nds.ErrNoSuchEntity")
		}
	} else {
		t.Fatal("expected nds.ErrNoSuchEntity", err)
	}
}

func TestGetMultiNoSuchEntity(t *testing.T) {
	c, err := aetest.NewContext(nil)
	if err != nil {
		t.Fatal(err)
	}
	defer c.Close()

	type testEntity struct {
		Val int
	}

	// Test no such entity.
	for _, count := range []int{999, 1000, 1001} {

		keys := []*datastore.Key{}
		entities := []*testEntity{}
		for i := 0; i < count; i++ {
			keys = append(keys,
				datastore.NewKey(c, "Test", strconv.Itoa(i), 0, nil))
			entities = append(entities, &testEntity{})
		}

		err := nds.GetMulti(c, keys, entities)
		if me, ok := err.(appengine.MultiError); ok {
			if len(me) != count {
				t.Fatal("multi error length incorrect")
			}
			for _, e := range me {
				if e != nds.ErrNoSuchEntity {
					t.Fatal("expecting nds.ErrNoSuchEntity but got", e)
				}
			}
		}
	}
}

func TestGetMultiNoErrors(t *testing.T) {
	c, err := aetest.NewContext(nil)
	if err != nil {
		t.Fatal(err)
	}
	defer c.Close()

	type testEntity struct {
		Val int
	}

	for _, count := range []int{999, 1000, 1001} {

		// Create entities.
		keys := []*datastore.Key{}
		entities := []*testEntity{}
		for i := 0; i < count; i++ {
			key := datastore.NewKey(c, "Test", strconv.Itoa(i), 0, nil)
			keys = append(keys, key)
			entities = append(entities, &testEntity{i})
		}

		// Save entities.
		if _, err := nds.PutMulti(c, keys, entities); err != nil {
			t.Fatal(err)
		}

		respEntities := []testEntity{}
		for _ = range keys {
			respEntities = append(respEntities, testEntity{})
		}

		if err := nds.GetMulti(c, keys, respEntities); err != nil {
			t.Fatal(err)
		}

		// Check respEntities are in order.
		for i, re := range respEntities {
			if re.Val != entities[i].Val {
				t.Fatalf("respEntities in wrong order, %d vs %d", re.Val,
					entities[i].Val)
			}
		}
	}
}

func TestGetMultiErrorMix(t *testing.T) {
	c, err := aetest.NewContext(nil)
	if err != nil {
		t.Fatal(err)
	}
	defer c.Close()

	type testEntity struct {
		Val int
	}

	for _, count := range []int{999, 1000, 1001} {

		// Create entities.
		keys := []*datastore.Key{}
		entities := []testEntity{}
		for i := 0; i < count; i++ {
			key := datastore.NewKey(c, "Test", strconv.Itoa(i), 0, nil)
			keys = append(keys, key)
			entities = append(entities, testEntity{i})
		}

		// Save every other entity.
		putKeys := []*datastore.Key{}
		putEntities := []testEntity{}
		for i, key := range keys {
			if i%2 == 0 {
				putKeys = append(putKeys, key)
				putEntities = append(putEntities, entities[i])
			}
		}

		if _, err := nds.PutMulti(c, putKeys, putEntities); err != nil {
			t.Fatal(err)
		}

		respEntities := make([]testEntity, len(keys))
		err := nds.GetMulti(c, keys, respEntities)
		if err == nil {
			t.Fatal("should be errors")
		}

		if me, ok := err.(appengine.MultiError); !ok {
			t.Fatal("not appengine.MultiError")
		} else if len(me) != len(keys) {
			t.Fatal("incorrect length appengine.MultiError")
		}

		// Check respEntities are in order.
		for i, re := range respEntities {
			if i%2 == 0 {
				if re.Val != entities[i].Val {
					t.Fatalf("respEntities in wrong order, %d vs %d", re.Val,
						entities[i].Val)
				}
			} else if me, ok := err.(appengine.MultiError); ok {
				if me[i] != nds.ErrNoSuchEntity {
					t.Fatalf("incorrect error %+v, index %d, of %d",
						me, i, count)
				}
			} else {
				t.Fatalf("incorrect error, index %d", i)
			}
		}
	}
}

func TestMultiCache(t *testing.T) {
	c, err := aetest.NewContext(nil)
	if err != nil {
		t.Fatal(err)
	}
	defer c.Close()

	type testEntity struct {
		Val int
	}
	const entityCount = 88

	// Create entities.
	keys := []*datastore.Key{}
	entities := []testEntity{}
	for i := 0; i < entityCount; i++ {
		key := datastore.NewKey(c, "Test", strconv.Itoa(i), 0, nil)
		keys = append(keys, key)
		entities = append(entities, testEntity{i})
	}

	// Save every other entity.
	putKeys := []*datastore.Key{}
	putEntities := []testEntity{}
	for i, key := range keys {
		if i%2 == 0 {
			putKeys = append(putKeys, key)
			putEntities = append(putEntities, entities[i])
		}
	}
	if keys, err := nds.PutMulti(c, putKeys, putEntities); err != nil {
		t.Fatal(err)
	} else if len(keys) != len(putKeys) {
		t.Fatal("incorrect key len")
	}

	// Get from nds.
	respEntities := make([]testEntity, len(keys))
	err = nds.GetMulti(c, keys, respEntities)
	if err == nil {
		t.Fatal("should be errors")
	}

	me, ok := err.(appengine.MultiError)
	if !ok {
		t.Fatalf("not an appengine.MultiError: %+T, %s", err, err)
	}

	// Check respEntities are in order.
	for i, re := range respEntities {
		if i%2 == 0 {
			if re.Val != entities[i].Val {
				t.Fatalf("respEntities in wrong order, %d vs %d", re.Val,
					entities[i].Val)
			}
			if me[i] != nil {
				t.Fatalf("should be nil error: %s", me[i])
			}
		} else {
			if re.Val != 0 {
				t.Fatal("entity not zeroed")
			}
			if me[i] != nds.ErrNoSuchEntity {
				t.Fatalf("incorrect error %+v, index %d, of %d",
					me, i, entityCount)
			}
		}
	}

	// Get from local cache.
	respEntities = make([]testEntity, len(keys))
	err = nds.GetMulti(c, keys, respEntities)
	if err == nil {
		t.Fatal("should be errors")
	}

	me, ok = err.(appengine.MultiError)
	if !ok {
		t.Fatalf("not an appengine.MultiError: %s", err)
	}

	// Check respEntities are in order.
	for i, re := range respEntities {
		if i%2 == 0 {
			if re.Val != entities[i].Val {
				t.Fatalf("respEntities in wrong order, %d vs %d", re.Val,
					entities[i].Val)
			}
			if me[i] != nil {
				t.Fatal("should be nil error")
			}
		} else {
			if re.Val != 0 {
				t.Fatal("entity not zeroed")
			}
			if me[i] != nds.ErrNoSuchEntity {
				t.Fatalf("incorrect error %+v, index %d, of %d",
					me, i, entityCount)
			}
		}
	}

	// Get from memcache.
	respEntities = make([]testEntity, len(keys))
	err = nds.GetMulti(c, keys, respEntities)
	if err == nil {
		t.Fatal("should be errors")
	}

	me, ok = err.(appengine.MultiError)
	if !ok {
		t.Fatalf("not an appengine.MultiError: %+T", me)
	}

	// Check respEntities are in order.
	for i, re := range respEntities {
		if i%2 == 0 {
			if re.Val != entities[i].Val {
				t.Fatalf("respEntities in wrong order, %d vs %d", re.Val,
					entities[i].Val)
			}
			if me[i] != nil {
				t.Fatal("should be nil error")
			}
		} else {
			if re.Val != 0 {
				t.Fatal("entity not zeroed")
			}
			if me[i] != nds.ErrNoSuchEntity {
				t.Fatalf("incorrect error %+v, index %d, of %d",
					me, i, entityCount)
			}
		}
	}
}

func TestRunInTransaction(t *testing.T) {
	c, err := aetest.NewContext(nil)
	if err != nil {
		t.Fatal(err)
	}
	defer c.Close()

	type testEntity struct {
		Val int
	}

	key := datastore.NewKey(c, "Entity", "", 3, nil)
	keys := []*datastore.Key{key}
	entity := testEntity{42}
	entities := []testEntity{entity}

	if _, err := nds.PutMulti(c, keys, entities); err != nil {
		t.Fatal(err)
	}

	err = nds.RunInTransaction(c, func(tc appengine.Context) error {
		entities := make([]testEntity, 1, 1)
		if err := nds.GetMulti(tc, keys, entities); err != nil {
			t.Fatal(err)
		}
		entity := entities[0]

		if entity.Val != 42 {
			t.Fatalf("entity.Val != 42: %d", entity.Val)
		}

		entities[0].Val = 43

		putKeys, err := nds.PutMulti(tc, keys, entities)
		if err != nil {
			t.Fatal(err)
		} else if len(putKeys) != 1 {
			t.Fatal("putKeys should be len 1")
		} else if !putKeys[0].Equal(key) {
			t.Fatal("keys not equal")
		}
		return nil

	}, nil)
	if err != nil {
		t.Fatal(err)
	}

	entities = make([]testEntity, 1, 1)
	if err := nds.GetMulti(c, keys, entities); err != nil {
		t.Fatal(err)
	}
	entity = entities[0]
	if entity.Val != 43 {
		t.Fatalf("entity.Val != 43: %d", entity.Val)
	}
}

func TestLoadSaveStruct(t *testing.T) {
	type testEntity struct {
		IntValue      int `datastore:",noindex"`
		StringValue   string
		MultipleValue []int64
	}

	te := testEntity{10, "ten", []int64{1, 2, 3}}
	pl := datastore.PropertyList{}
	if err := nds.SaveStruct(&te, &pl); err != nil {
		t.Fatal(err)
	}

	tests := []struct {
		name     string
		value    interface{}
		noIndex  bool
		multiple bool
	}{
		{"IntValue", int64(10), true, false},
		{"StringValue", "ten", false, false},
		{"MultipleValue", int64(1), false, true},
		{"MultipleValue", int64(2), false, true},
		{"MultipleValue", int64(3), false, true},
	}

	for i, test := range tests {
		prop := pl[i]
		if prop.Name != test.name {
			t.Fatal("incorrect name")
		}
		if prop.Value != test.value {
			t.Fatalf("incorrect value required %+v got %+v",
				prop.Value, test.value)
		}
		if prop.NoIndex != test.noIndex {
			t.Fatal("incorrect no index")
		}
		if prop.Multiple != test.multiple {
			t.Fatal("incorrect multiple flag")
		}
	}

	loadTestEntity := testEntity{}
	if err := nds.LoadStruct(&loadTestEntity, &pl); err != nil {
		t.Fatal(err)
	}

	if !reflect.DeepEqual(te, loadTestEntity) {
		t.Fatal("entities not equal")
	}
}<|MERGE_RESOLUTION|>--- conflicted
+++ resolved
@@ -1,10 +1,7 @@
 package nds_test
 
 import (
-<<<<<<< HEAD
 	"reflect"
-=======
->>>>>>> ae082e23
 	"strconv"
 	"testing"
 
